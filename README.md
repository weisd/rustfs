--- conflicted
+++ resolved
@@ -73,9 +73,9 @@
 ./rustfs /data/rustfs
 ```
 
-### Observability Stack
+## Observability Stack Otel and OpenObserve
 
-#### Deployment
+### OpenTelemetry Collector 和 Jaeger、Grafana、Prometheus、Loki
 
 1. Navigate to the observability directory:
    ```bash
@@ -91,30 +91,31 @@
 
 - Grafana: `http://localhost:3000` (credentials: `admin`/`admin`)
 - Jaeger: `http://localhost:16686`
-<<<<<<< HEAD
 - Prometheus: `http://localhost:9090`
 
-#### Configuring Observability
+#### Configure observability
 
-1. Copy the example configuration:
+```
+OpenTelemetry Collector address(endpoint):  http://localhost:4317 
+```
+
+---
+
+### OpenObserve and OpenTelemetry Collector
+
+1. Navigate to the OpenObserve and OpenTelemetry directory:
    ```bash
-   cd deploy/config
-   cp obs.example.toml obs.toml
+   cd .docker/openobserve-otel
    ```
-
-2. Edit `obs.toml` with the following parameters:
-
-| Parameter            | Description                       | Example               |
-|----------------------|-----------------------------------|-----------------------|
-| endpoint             | OpenTelemetry Collector address   | http://localhost:4317 |
-| service_name         | Service name                      | rustfs                |
-| service_version      | Service version                   | 1.0.0                 |
-| environment          | Runtime environment               | production            |
-| meter_interval       | Metrics export interval (seconds) | 30                    |
-| sample_ratio         | Sampling ratio                    | 1.0                   |
-| use_stdout           | Output to console                 | true/false            |
-| logger_level         | Log level                         | info                  |
-| local_logging_enable | stdout                            | true/false            |
-=======
-- Prometheus: `http://localhost:9090`
->>>>>>> d3e2c9cb
+2. Start the OpenObserve and OpenTelemetry Collector services:
+   ```bash
+    docker compose -f docker-compose.yml up -d
+    ```
+3. Access the OpenObserve UI:
+   OpenObserve UI: `http://localhost:5080`
+    - Default credentials:
+        - Username: `root@rustfs.com`
+        - Password: `rustfs123`
+    - Exposed ports:
+        - 5080: HTTP API and UI
+        - 5081: OTLP gRPC