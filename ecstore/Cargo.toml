[package]
name = "ecstore"
version = "0.1.0"
edition.workspace = true
license.workspace = true
repository.workspace = true
rust-version.workspace = true

# See more keys and their definitions at https://doc.rust-lang.org/cargo/reference/manifest.html

[dependencies]
tokio = { workspace = true, features = ["io-util"] }
bytes.workspace = true
thiserror.workspace = true
futures.workspace = true
async-trait.workspace = true
tracing.workspace = true
serde.workspace = true
anyhow.workspace = true
time.workspace = true
serde_json.workspace = true
url = "2.5.2"
uuid = { version = "1.8.0", features = ["v4", "fast-rng", "serde"] }
reed-solomon-erasure = "6.0.0"
transform-stream = "0.3.0"
lazy_static = "1.5.0"
regex = "1.10.5"
netif = "0.1.6"
tracing-error = "0.2.0"
path-absolutize = "3.1.1"
rmp-serde = "1.3.0"
tokio-util = { version = "0.7.11", features = ["io"] }
s3s = "0.10.0"
crc32fast = "1.4.2"
siphasher = "1.0.1"
<<<<<<< HEAD
base64-simd = "0.8.0"
sha2 = "0.10.8"
hex-simd = "0.8.0"

=======
path-clean = "1.0.1"
>>>>>>> 278f2c32

[dev-dependencies]
tokio = { workspace = true, features = ["rt-multi-thread", "macros"] }<|MERGE_RESOLUTION|>--- conflicted
+++ resolved
@@ -33,14 +33,10 @@
 s3s = "0.10.0"
 crc32fast = "1.4.2"
 siphasher = "1.0.1"
-<<<<<<< HEAD
 base64-simd = "0.8.0"
 sha2 = "0.10.8"
 hex-simd = "0.8.0"
-
-=======
 path-clean = "1.0.1"
->>>>>>> 278f2c32
 
 [dev-dependencies]
 tokio = { workspace = true, features = ["rt-multi-thread", "macros"] }