--- conflicted
+++ resolved
@@ -135,11 +135,7 @@
     async fn list_iam_config_items(&self, prefix: &str, ctx_rx: B_Receiver<bool>, sender: Sender<StringOrErr>) {
         // debug!("list iam config items, prefix: {}", &prefix);
 
-<<<<<<< HEAD
-        // todo, 实现 walk，使用 walk
-=======
         // TODO: Implement walk, use walk
->>>>>>> 864071d6
 
         // let prefix = format!("{}{}", prefix, item);
 
