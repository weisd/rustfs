--- conflicted
+++ resolved
@@ -10,12 +10,12 @@
 use http::StatusCode;
 use hyper::Method;
 use matchit::Params;
+use s3s::dto::StreamingBlob;
+use s3s::s3_error;
 use s3s::Body;
 use s3s::S3Request;
 use s3s::S3Response;
 use s3s::S3Result;
-use s3s::dto::StreamingBlob;
-use s3s::s3_error;
 use serde_urlencoded::from_bytes;
 use tokio::io::AsyncWriteExt;
 use tokio_util::io::ReaderStream;
@@ -23,11 +23,7 @@
 
 pub const RPC_PREFIX: &str = "/rustfs/rpc";
 
-<<<<<<< HEAD
-pub fn register_rpc_route(r: &mut S3Router<AdminOperation>) -> Result<()> {
-=======
 pub fn regist_rpc_route(r: &mut S3Router<AdminOperation>) -> std::io::Result<()> {
->>>>>>> 450db143
     r.insert(
         Method::GET,
         format!("{}{}", RPC_PREFIX, "/read_file_stream").as_str(),
