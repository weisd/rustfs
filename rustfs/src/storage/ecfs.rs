--- conflicted
+++ resolved
@@ -4,6 +4,10 @@
 use super::options::put_opts;
 use crate::auth::get_condition_values;
 use crate::storage::access::ReqInfo;
+use crate::storage::error::to_s3_error;
+use crate::storage::options::copy_dst_opts;
+use crate::storage::options::copy_src_opts;
+use crate::storage::options::{extract_metadata_from_mime, get_opts};
 use bytes::Bytes;
 use common::error::Result;
 use ecstore::bucket::error::BucketMetadataError;
@@ -40,16 +44,7 @@
 use futures::{Stream, StreamExt};
 use http::HeaderMap;
 use lazy_static::lazy_static;
-<<<<<<< HEAD
-=======
-use log::warn;
-use policy::auth;
-use policy::policy::action::Action;
-use policy::policy::action::S3Action;
 use policy::policy::BucketPolicy;
-use policy::policy::BucketPolicyArgs;
-use policy::policy::Validator;
->>>>>>> 9c666d31
 use s3s::dto::*;
 use s3s::s3_error;
 use s3s::S3Error;
@@ -61,17 +56,9 @@
 use std::str::FromStr;
 use tokio_util::io::ReaderStream;
 use tokio_util::io::StreamReader;
-use tracing::debug;
-use tracing::error;
-use tracing::info;
-use tracing::warn;
+use tracing::{debug, error, info, warn};
 use transform_stream::AsyncTryStream;
 use uuid::Uuid;
-
-use crate::storage::error::to_s3_error;
-use crate::storage::options::copy_dst_opts;
-use crate::storage::options::copy_src_opts;
-use crate::storage::options::{extract_metadata_from_mime, get_opts};
 
 macro_rules! try_ {
     ($result:expr) => {
@@ -567,7 +554,7 @@
 
         let mut req = req;
 
-        if authorize_request(&mut req, Action::S3Action(S3Action::ListAllMyBucketsAction))
+        if authorize_request(&mut req, vec![Action::S3Action(S3Action::ListAllMyBucketsAction)])
             .await
             .is_err()
         {
@@ -577,10 +564,10 @@
                 req_info.bucket = Some(info.name.clone());
 
                 futures::executor::block_on(async {
-                    authorize_request(&mut req, Action::S3Action(S3Action::ListBucketAction))
+                    authorize_request(&mut req, vec![Action::S3Action(S3Action::ListBucketAction)])
                         .await
                         .is_ok()
-                        || authorize_request(&mut req, Action::S3Action(S3Action::GetBucketLocationAction))
+                        || authorize_request(&mut req, vec![Action::S3Action(S3Action::GetBucketLocationAction)])
                             .await
                             .is_ok()
                 })
@@ -1227,52 +1214,9 @@
 
     async fn get_bucket_policy_status(
         &self,
-        req: S3Request<GetBucketPolicyStatusInput>,
+        _req: S3Request<GetBucketPolicyStatusInput>,
     ) -> S3Result<S3Response<GetBucketPolicyStatusOutput>> {
-        let GetBucketPolicyStatusInput { bucket, .. } = req.input;
-
-        let Some(store) = new_object_layer_fn() else {
-            return Err(S3Error::with_message(S3ErrorCode::InternalError, "Not init".to_string()));
-        };
-
-        store
-            .get_bucket_info(&bucket, &BucketOptions::default())
-            .await
-            .map_err(to_s3_error)?;
-
-        let conditions = get_condition_values(&req.headers, &auth::Credentials::default());
-
-        let read_olny = PolicySys::is_allowed(&BucketPolicyArgs {
-            bucket: &bucket,
-            action: Action::S3Action(S3Action::ListBucketAction),
-            is_owner: false,
-            account: "",
-            groups: &None,
-            conditions: &conditions,
-            object: "",
-        })
-        .await;
-
-        let write_olny = PolicySys::is_allowed(&BucketPolicyArgs {
-            bucket: &bucket,
-            action: Action::S3Action(S3Action::PutObjectAction),
-            is_owner: false,
-            account: "",
-            groups: &None,
-            conditions: &conditions,
-            object: "",
-        })
-        .await;
-
-        let is_public = read_olny && write_olny;
-
-        let output = GetBucketPolicyStatusOutput {
-            policy_status: Some(PolicyStatus {
-                is_public: Some(is_public),
-            }),
-        };
-
-        Ok(S3Response::new(output))
+        Err(s3_error!(NotImplemented, "GetBucketPolicyStatus is not implemented yet"))
     }
 
     async fn get_bucket_policy(&self, req: S3Request<GetBucketPolicyInput>) -> S3Result<S3Response<GetBucketPolicyOutput>> {
@@ -1316,17 +1260,18 @@
 
         // warn!("input policy {}", &policy);
 
-        let cfg: BucketPolicy =
-            serde_json::from_str(&policy).map_err(|e| s3_error!(InvalidArgument, "parse policy faild {:?}", e))?;
-
-        if let Err(err) = cfg.is_valid() {
+        let cfg = BucketPolicy::unmarshal(policy.as_bytes()).map_err(to_s3_error)?;
+
+        // warn!("parse policy {:?}", &cfg);
+
+        if let Err(err) = cfg.validate(&bucket) {
             warn!("put_bucket_policy err input {:?}, {:?}", &policy, err);
             return Err(s3_error!(InvalidPolicyDocument));
         }
 
-        let data = serde_json::to_vec(&cfg).map_err(|e| s3_error!(InternalError, "parse policy faild {:?}", e))?;
-
-        metadata_sys::update(&bucket, BUCKET_POLICY_CONFIG, data)
+        let data = cfg.marshal_msg().map_err(to_s3_error)?;
+
+        metadata_sys::update(&bucket, BUCKET_POLICY_CONFIG, data.into())
             .await
             .map_err(to_s3_error)?;
 
